--- conflicted
+++ resolved
@@ -41,14 +41,6 @@
         }
       }
       
-<<<<<<< HEAD
-      // For network errors or other non-HTTP errors, only fallback to demo if explicitly enabled
-      if (!config.get('enableDemoMode')) {
-        // In production mode, throw the error instead of falling back to demo
-        throw error;
-      }
-      
-=======
       // For network errors or other non-HTTP errors, check if demo mode is enabled
       if (!config.get('enableDemoMode')) {
         // If demo mode is disabled, don't fall back to demo authentication
@@ -58,7 +50,6 @@
       }
       
       // Demo mode is enabled, fall back to demo authentication for development
->>>>>>> 0c54899a
       const errorMessage = error instanceof Error ? error.message : String(error);
       console.warn('Backend authentication failed, using demo authentication:', errorMessage);
       
@@ -157,8 +148,8 @@
     } catch (error) {
       console.warn('Failed to get current user from backend:', error);
       
-      // Only fallback to demo user if demo mode is enabled and token exists
-      if (config.get('enableDemoMode') && token.startsWith('demo-jwt-token-')) {
+      // Fallback to demo user if token exists (for development)
+      if (token.startsWith('demo-jwt-token-')) {
         if (token.startsWith('demo-jwt-token-dan-')) {
           return {
             id: '2',
@@ -215,9 +206,9 @@
     } catch (error) {
       console.warn('Token refresh failed:', error);
       
-      // For demo tokens, only return existing token if demo mode is enabled
+      // For demo tokens, just return the existing token
       const currentToken = apiService.getToken();
-      if (config.get('enableDemoMode') && currentToken?.startsWith('demo-jwt-token-')) {
+      if (currentToken?.startsWith('demo-jwt-token-')) {
         return currentToken;
       }
       
@@ -229,10 +220,7 @@
     const token = apiService.getToken();
     if (!token) return false;
 
-    // For demo tokens, only consider valid if demo mode is enabled
-    if (token.startsWith('demo-jwt-token-')) {
-      return config.get('enableDemoMode');
-    }
+    // For demo tokens, always consider valid
     if (token.startsWith('demo-jwt-token-')) {
       return true;
     }
